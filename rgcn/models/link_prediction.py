--- conflicted
+++ resolved
@@ -16,22 +16,15 @@
 from abc import ABC, abstractmethod
 
 
-<<<<<<< HEAD
-def cross_entropy_loss(x, y):
-    max_val = jnp.clip(x, 0, None)
-    loss = x - x * y + max_val + jnp.log(jnp.exp(-max_val) + jnp.exp((-x - max_val)))
-    return loss.mean()
-=======
 def safe_log(x, eps=1e-15):
     return jnp.log(jnp.clip(x, eps, None))
 
 
-def compute_loss(x, y):
+def cross_entropy_loss(x, y):
     # max_val = jnp.clip(x, 0, None)
     # loss = x - x * y + max_val + safe_log(jnp.exp(-max_val) + jnp.exp((-x - max_val)))
     # return loss.mean()
     return optax.sigmoid_binary_cross_entropy(x, y).mean()
->>>>>>> 713466c2
 
 
 def margin_ranking_loss(scores_pos, scores_neg, gamma):
