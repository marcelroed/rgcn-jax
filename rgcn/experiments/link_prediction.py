from __future__ import annotations

import logging
import sys

import jax
import optax
from tqdm import trange

logging.basicConfig(filename='logs.log', encoding='utf-8', level=logging.INFO)
logging.getLogger().addHandler(logging.StreamHandler(sys.stdout))

from rgcn.data.datasets.link_prediction import LinkPredictionWrapper
from rgcn.models.link_prediction import GenericShallowModel, TransEModel, ComplExModel, SimplEModel, RGCNModel, \
    RGCNModelTrainingData, BasicModelData
import jax.random as jrandom
import jax.numpy as jnp
import equinox as eqx
from rgcn.data.sampling import make_dense_batched_negative_sample, make_dense_batched_negative_sample_dense_rel
from rgcn.evaluation.mrr import generate_unfiltered_mrr, generate_filtered_mrr
from rgcn.data.datasets.entity_classification import make_dense_relation_tensor


# jax.config.update('jax_log_compiles', True)


# WordNet18: {n_nodes: 40_000, n_test_edges: 5000}


def make_get_epoch_train_data_edge_index(pos_edge_index, pos_edge_type, num_nodes):
    dense_batched_negative_sample = make_dense_batched_negative_sample(edge_index=pos_edge_index,
                                                                       edge_type=pos_edge_type, num_nodes=num_nodes,
                                                                       num_edges=pos_edge_index.shape[1])

    @jax.jit
    def perform(key):
        neg_edge_index = dense_batched_negative_sample(key=key)
        neg_edge_type = pos_edge_type

        full_edge_index = jnp.concatenate((pos_edge_index, neg_edge_index), axis=-1)
        full_edge_type = jnp.concatenate((pos_edge_type, neg_edge_type), axis=-1)

        pos_mask = jnp.concatenate((jnp.ones_like(pos_edge_type), jnp.zeros_like(neg_edge_type)))

        return BasicModelData(full_edge_index, full_edge_type), pos_mask

        # return full_edge_index, full_edge_type, pos_mask

    return perform


def make_get_epoch_train_data_dense(pos_edge_index, pos_edge_type, num_nodes):
    # Generate the dense representation of the positive edges once to determine the shape
    dense_relation, dense_mask = make_dense_relation_tensor(num_relations=pos_edge_type.max() + 1,
                                                            edge_index=pos_edge_index, edge_type=pos_edge_type)
    dense_relation_shape = dense_relation.shape

    dense_batched_negative_sample = make_dense_batched_negative_sample_dense_rel(edge_index=pos_edge_index,
                                                                                 edge_type=pos_edge_type,
                                                                                 num_nodes=num_nodes,
                                                                                 )

    dense_mask = jnp.array(dense_mask, dtype=jnp.bool_)
    dense_relation = jnp.array(dense_relation)
    doubled_dense_mask = jnp.repeat(dense_mask, repeats=2, axis=-1)

    @jax.jit
    def perform(key):
        neg_dense_edge_index = dense_batched_negative_sample(key=key)

        full_dense_edge_index = jnp.concatenate((dense_relation, neg_dense_edge_index), axis=-1)

        pos_mask = jnp.concatenate((dense_mask, jnp.zeros_like(dense_mask)), axis=1)
        return RGCNModelTrainingData(edge_type_idcs=full_dense_edge_index, edge_masks=doubled_dense_mask, ), pos_mask

    return perform


@eqx.filter_jit
@eqx.filter_value_and_grad
def loss_fn(model, all_data: RGCNModelTrainingData, data: BasicModelData, mask, key):
    return model.loss(data.edge_index, data.edge_type, mask, all_data, key=key) + model.l2_loss() / (
            2 * data.edge_index.shape[1])
    # 50: Filtered: MRRResults(mrr=0.5456010103225708, hits_at_10=0.8876000046730042, hits_at_3=0.708899974822998, hits_at_1=0.34860000014305115)
    # 200, oldsampling: Filtered: MRRResults(mrr=0.7419325709342957, hits_at_10=0.9191000461578369, hits_at_3=0.8622000217437744, hits_at_1=0.6100000143051147)
    # 200: 0.8109014630317688, loss=0.00489
    # 200 (norm): 0.357095, loss=0.15281

    # 50 RESCAL: Filtered: MRRResults(mrr=0.6268602013587952, hits_at_10=0.8105000257492065, hits_at_3=0.6930999755859375, hits_at_1=0.5256999731063843)
    # 50: RESCAL: Filtered: MRRResults(mrr=0.6216883659362793, hits_at_10=0.8100999593734741, hits_at_3=0.6886999607086182, hits_at_1=0.5184999704360962)


model_configs = {
    'distmult': GenericShallowModel.Config(n_channels=100, name='DistMult'),  # 600 epochs
    'complex': ComplExModel.Config(n_channels=200, l2_reg=5e-4, name='ComplEx'),
    'simple': SimplEModel.Config(n_channels=150, name='SimplE'),
    'transe': TransEModel.Config(n_channels=50, margin=2, name='TransE'),
    'rgcn': RGCNModel.Config(hidden_channels=[200], normalizing_constant='per_node',
<<<<<<< HEAD
                             dropout_rate=0.4, l2_reg=0.01, epochs=350, name='RGCN', learning_rate=0.05)
=======
                             dropout_rate=None, l2_reg=None, epochs=500, seed=42, learning_rate=0.5, name='RGCN')
>>>>>>> 7be3c42b
}


def train():
    # config = model_configs[1]
    # print('Using model', config)

    dataset = LinkPredictionWrapper.load_wordnet18()
    # same settings for DistMult and RESCAL
    # model = GenericShallowModel(DistMult, model_configs['distmult'], dataset.num_nodes, dataset.num_relations, key)
    # optimizer = optax.adam(learning_rate=0.5)

    model_config = model_configs['rgcn']

    model_init_key, key = jrandom.split(jrandom.PRNGKey(model_config.seed))

    model = model_config.get_model(n_nodes=dataset.num_nodes, n_relations=dataset.num_relations, key=model_init_key)

    logging.info(str(model_config))
    logging.info(str(model))

    # model = ComplExModel(model_configs['complex'], dataset.num_nodes, dataset.num_relations, key)
    optimizer = optax.adam(learning_rate=model_config.learning_rate)  # ComplEx
    # model = SimplEModel(model_configs['simple'], dataset.num_nodes, dataset.num_relations, key)  # same settings for SimplE and ComplEx
    # optimizer = optax.adam(learning_rate=0.05)  # SimplE
    # model = TransEModel(model_configs['transe'], dataset.num_nodes, dataset.num_relations, key)
    # optimizer = optax.adam(learning_rate=0.01)  # TransE
    # opt_state = optimizer.init(model)

    test_edge_index = dataset.edge_index[:, dataset.test_idx]
    test_edge_type = dataset.edge_type[dataset.test_idx]

    num_epochs = model_config.epochs

    t = trange(num_epochs)
    pos_edge_index, pos_edge_type = dataset.edge_index[:, dataset.train_idx], dataset.edge_type[dataset.train_idx]
    num_nodes = dataset.num_nodes

    dense_relation, dense_mask = make_dense_relation_tensor(num_relations=dataset.num_relations,
                                                            edge_index=pos_edge_index, edge_type=pos_edge_type)
    all_data = RGCNModelTrainingData(jnp.asarray(dense_relation), jnp.asarray(dense_mask))

    # model = RGCNModel(model_configs['rgcn'], dataset.num_nodes, dataset.num_relations, key)
    # optimizer = optax.adam(learning_rate=1e-2)
    opt_state = optimizer.init(eqx.filter(model, eqx.is_inexact_array))

    i = None
    # if model.data_class.is_dense:
    #    get_train_epoch_data_fast = make_get_epoch_train_data_dense(pos_edge_index, pos_edge_type, num_nodes)
    # else:
    #    get_train_epoch_data_fast = make_get_epoch_train_data_edge_index(pos_edge_index, pos_edge_type, num_nodes)
    get_train_epoch_data_fast = make_get_epoch_train_data_edge_index(pos_edge_index, pos_edge_type, num_nodes)

    opt_update = jax.jit(optimizer.update)

    try:
        for i in t:
            data_key, model_key, key = jrandom.split(key, 3)
            train_data, pos_mask = get_train_epoch_data_fast(key=data_key)
            # print(train_data)
            # print(pos_mask)
            # print(all_data)
            loss, grads = loss_fn(model, all_data, train_data, pos_mask, key=model_key)
            updates, opt_state = opt_update(grads, opt_state)
            # scores = model(train_data)
            # x = scores[train_data.edge_masks].sum()
            # y = scores[~train_data.edge_masks].sum()
            # t.set_description(f'\tLoss: {loss}, Mean Test Score: {mean_test_score}')
            t.set_description(f'\tLoss: {loss}')
            t.refresh()
            model = eqx.apply_updates(model, updates)
    except KeyboardInterrupt:
        print(f'Interrupted training at epoch {i}')

    # Generate MRR results

    model.normalize()
    test_data = jnp.concatenate((test_edge_index,  # (2, n_test_edges)
                                 test_edge_type.reshape(1, -1)), axis=0)  # [3, n_test_edges]

    head_corrupt_scores, tail_corrupt_scores, unfiltered_results = generate_unfiltered_mrr(dataset, model, test_data,
                                                                                           test_edge_index, all_data)

    logging.info(f'Unfiltered: {unfiltered_results}')

    filtered_results = generate_filtered_mrr(dataset, head_corrupt_scores, num_nodes, tail_corrupt_scores, test_data,
                                             test_edge_index)

    logging.info(f'Filtered: {filtered_results}')


if __name__ == '__main__':
    train()<|MERGE_RESOLUTION|>--- conflicted
+++ resolved
@@ -96,11 +96,7 @@
     'simple': SimplEModel.Config(n_channels=150, name='SimplE'),
     'transe': TransEModel.Config(n_channels=50, margin=2, name='TransE'),
     'rgcn': RGCNModel.Config(hidden_channels=[200], normalizing_constant='per_node',
-<<<<<<< HEAD
-                             dropout_rate=0.4, l2_reg=0.01, epochs=350, name='RGCN', learning_rate=0.05)
-=======
-                             dropout_rate=None, l2_reg=None, epochs=500, seed=42, learning_rate=0.5, name='RGCN')
->>>>>>> 7be3c42b
+                             dropout_rate=0.4, l2_reg=0.01, epochs=350, name='RGCN', learning_rate=0.05, seed=42)
 }
 
 
