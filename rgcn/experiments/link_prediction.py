--- conflicted
+++ resolved
@@ -125,12 +125,8 @@
     pos_edge_index, pos_edge_type = dataset.edge_index[:, dataset.train_idx], dataset.edge_type[dataset.train_idx]
     num_nodes = dataset.num_nodes
 
-<<<<<<< HEAD
-    dense_relation, dense_mask = make_dense_relation_tensor(num_relations=dataset.num_relations, edge_index=pos_edge_index, edge_type=pos_edge_type)
-=======
     dense_relation, dense_mask = make_dense_relation_tensor(num_relations=dataset.num_relations,
-                                                            edge_index=dataset.edge_index, edge_type=dataset.edge_type)
->>>>>>> daed0e11
+                                                            edge_index=pos_edge_index, edge_type=pos_edge_type)
     all_data = RGCNModelTrainingData(jnp.asarray(dense_relation), jnp.asarray(dense_mask))
 
     model = RGCNModel(model_configs['rgcn'], dataset.num_nodes, dataset.num_relations, key)
